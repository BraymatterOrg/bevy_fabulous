use std::marker::PhantomData;

use bevy::{prelude::*, utils::HashMap};

<<<<<<< HEAD
/// Handles automatically swapping out materials with a specific name from a GLTF / Scene with a specific material.
/// If you're using the StandardMaterial you can probably fiddle with the material in blender to get what you want,
/// but if you're using a custom Material, or some particularly complicated StandardMaterials this gives provides
=======
/// Handles automatically swapping out materials with a specific name from a GLTF / Scene with a specific material. 
/// If you're using the StandardMaterial you can probably fiddle with the material in blender to get what you want, 
/// but if you're using a custom Material, or some particularly complicated StandardMaterials this gives provides 
>>>>>>> b8958623
/// for a way to swap materials out as desired
#[derive(Default)]
pub struct FabulousMaterialsPlugin<T: Material> {
    p: PhantomData<T>,
}

impl<T: Material> Plugin for FabulousMaterialsPlugin<T> {
    fn build(&self, app: &mut App) {
        app.insert_resource(NamedMaterialIndex::<T, StandardMaterial>::new());
        app.add_systems(PreUpdate, (Self::replace_materials, Self::asset_watcher));
    }
}

impl<T: Material> FabulousMaterialsPlugin<T> {
    /// Any time a material of the specified type is added, check it against the index of forbidden materials. If it is present
    /// make the swap
    fn replace_materials(
        mut cmds: Commands,
        added_mats: Query<(Entity, &Handle<StandardMaterial>), Added<Handle<StandardMaterial>>>,
        index: Res<NamedMaterialIndex<T, StandardMaterial>>,
    ) {
        for (mat_ent, handle) in added_mats.iter() {
            if let Some(mat_to_swap) = index.get_swap_mat(handle) {
                cmds.entity(mat_ent)
                    .remove::<Handle<StandardMaterial>>()
                    .insert(mat_to_swap);
            }
        }
    }
<<<<<<< HEAD

    /// Watch asset_loaded events for GLTF's to be loaded, if they contained named materials this will
    /// check whether they should be overriden
    /// Note: When loading a Scene Asset directly, it seems as though the GLTF is discarded after it is loaded.
    /// This system needs the GLTF asset as that's what contains the HashMap<MaterialName, Handle<StandardMaterial>>
=======
    
    /// Watch asset_loaded events for GLTF's to be loaded, if they contained named materials this will
    /// check whether they should be overriden
    /// Note: When loading a Scene Asset directly, it seems as though the GLTF is discarded after it is loaded.
    /// This system needs the GLTF asset as that's what contains the HashMap<MaterialName, Handle<StandardMaterial>> 
>>>>>>> b8958623
    fn asset_watcher(
        mut asset_events: EventReader<AssetEvent<Gltf>>,
        mut mat_registry: ResMut<NamedMaterialIndex<T, StandardMaterial>>,
        gltfs: Res<Assets<Gltf>>,
    ) {
        for event in asset_events.read() {
            match event {
                AssetEvent::LoadedWithDependencies { id } => {
                    let Some(gltf) = gltfs.get(*id) else {
                        error!("Received Asset Loaded Event for GLTF but no gltf found in assets");
                        continue;
                    };

                    for (named, mat) in gltf.named_materials.iter() {
                        debug!("Found Named Material: {}", named);
                        if mat_registry.contains_override(named.to_string()) {
                            if let Err(e) =
                                mat_registry.register_swap_mat(named.to_string(), &mat.clone())
                            {
                                error!("Error registering new swap material: \n {}", e);
                            } else {
                                debug!("Registering Swap Mat!")
                            }
                        }
                    }
                }
                _ => {}
            }
        }
    }
}

/// Used to track which material handles should be swapped for a 'main-material'
/// Multiple materials can be swapped for the same main material
#[derive(Resource)]
pub struct NamedMaterialIndex<T: Material, G: Material> {
    /// Contains a map of the material name, to a tuple of the final mat handle, and any materials that should be replaced by it
    pub materials_to_swap: HashMap<String, (Handle<T>, Vec<Handle<G>>)>,
}

impl<T: Material, G: Material> NamedMaterialIndex<T, G> {
    /// Creates a new, empty material index
    pub fn new() -> Self {
        Self {
            materials_to_swap: HashMap::new(),
        }
    }
<<<<<<< HEAD

=======
    
>>>>>>> b8958623
    /// Register a new main material, materials loaded from GLTF's (Really anywhere) will be swapped out for the main material
    pub fn register_main_mat(&mut self, name: impl Into<String>, mat: Handle<T>) {
        self.materials_to_swap.insert(name.into(), (mat, vec![]));
    }

    /// Register a swap material. The material handle will be removed from the entity, and the main material handle will be added
    pub fn register_swap_mat(
        &mut self,
        name: impl Into<String>,
        mat: &Handle<G>,
    ) -> Result<(), &str> {
        let n = name.into();
        let Some((_master, swaps)) = self.materials_to_swap.get_mut(&n) else {
            return Err("No Master Material specified for name: {}");
        };
<<<<<<< HEAD

=======
        
>>>>>>> b8958623
        //Clone weak so just having this material in the array won't keep it alive / held if it's not used anywhere else
        swaps.push(mat.clone_weak());

        Ok(())
    }

    /// Takes a potential swap material and checks if it is already in the registry
    pub fn get_swap_mat(&self, mat: &Handle<G>) -> Option<Handle<T>> {
        for (_name, (main_mat, swaps)) in self.materials_to_swap.iter() {
            if swaps.contains(mat) {
                return Some(main_mat.clone());
            }
        }

        None
    }
<<<<<<< HEAD

=======
    
>>>>>>> b8958623
    /// Returns whether a material should be swapped / overriden with a main material
    pub fn contains_override(&self, name: String) -> bool {
        self.materials_to_swap.contains_key(&name)
    }
}<|MERGE_RESOLUTION|>--- conflicted
+++ resolved
@@ -2,15 +2,9 @@
 
 use bevy::{prelude::*, utils::HashMap};
 
-<<<<<<< HEAD
 /// Handles automatically swapping out materials with a specific name from a GLTF / Scene with a specific material.
 /// If you're using the StandardMaterial you can probably fiddle with the material in blender to get what you want,
 /// but if you're using a custom Material, or some particularly complicated StandardMaterials this gives provides
-=======
-/// Handles automatically swapping out materials with a specific name from a GLTF / Scene with a specific material. 
-/// If you're using the StandardMaterial you can probably fiddle with the material in blender to get what you want, 
-/// but if you're using a custom Material, or some particularly complicated StandardMaterials this gives provides 
->>>>>>> b8958623
 /// for a way to swap materials out as desired
 #[derive(Default)]
 pub struct FabulousMaterialsPlugin<T: Material> {
@@ -40,19 +34,11 @@
             }
         }
     }
-<<<<<<< HEAD
 
     /// Watch asset_loaded events for GLTF's to be loaded, if they contained named materials this will
     /// check whether they should be overriden
     /// Note: When loading a Scene Asset directly, it seems as though the GLTF is discarded after it is loaded.
     /// This system needs the GLTF asset as that's what contains the HashMap<MaterialName, Handle<StandardMaterial>>
-=======
-    
-    /// Watch asset_loaded events for GLTF's to be loaded, if they contained named materials this will
-    /// check whether they should be overriden
-    /// Note: When loading a Scene Asset directly, it seems as though the GLTF is discarded after it is loaded.
-    /// This system needs the GLTF asset as that's what contains the HashMap<MaterialName, Handle<StandardMaterial>> 
->>>>>>> b8958623
     fn asset_watcher(
         mut asset_events: EventReader<AssetEvent<Gltf>>,
         mut mat_registry: ResMut<NamedMaterialIndex<T, StandardMaterial>>,
@@ -100,11 +86,7 @@
             materials_to_swap: HashMap::new(),
         }
     }
-<<<<<<< HEAD
 
-=======
-    
->>>>>>> b8958623
     /// Register a new main material, materials loaded from GLTF's (Really anywhere) will be swapped out for the main material
     pub fn register_main_mat(&mut self, name: impl Into<String>, mat: Handle<T>) {
         self.materials_to_swap.insert(name.into(), (mat, vec![]));
@@ -120,11 +102,7 @@
         let Some((_master, swaps)) = self.materials_to_swap.get_mut(&n) else {
             return Err("No Master Material specified for name: {}");
         };
-<<<<<<< HEAD
 
-=======
-        
->>>>>>> b8958623
         //Clone weak so just having this material in the array won't keep it alive / held if it's not used anywhere else
         swaps.push(mat.clone_weak());
 
@@ -141,11 +119,7 @@
 
         None
     }
-<<<<<<< HEAD
 
-=======
-    
->>>>>>> b8958623
     /// Returns whether a material should be swapped / overriden with a main material
     pub fn contains_override(&self, name: String) -> bool {
         self.materials_to_swap.contains_key(&name)
