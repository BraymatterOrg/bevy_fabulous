use bevy::{ecs::system::BoxedSystem, prelude::*};

use crate::{FabManager, FabTarget};

/// Apply pipes to  the loaded Scene
pub fn apply_pipes_to_loaded_scene(
    asset_server: Res<AssetServer>,
    mut events: EventReader<AssetEvent<Scene>>,
    mut scenes: ResMut<Assets<Scene>>,
    mut prefabs: ResMut<FabManager>,
) {
    // Go over all events
    for event in events.read() {
        // Only when an asset is added
        let AssetEvent::LoadedWithDependencies { id } = event else {
            continue;
        };

        //Get the path of the asset
        let Some(scene_handle) = asset_server.get_id_handle::<Scene>(*id) else {
            debug!("Could not get asset path for asset! {}", id);
            continue;
        };

        //Get the prefab from the manager if it exists
        let Some(prefab) = prefabs.prefab_mut(&scene_handle) else {
            continue;
        };

<<<<<<< HEAD
        debug!(
            "Found prefab definition for loaded asset: {:?}",
            scene_handle
        );
=======
        debug!("Found prefab definition for loaded asset: {:?}", scene_handle);
>>>>>>> b8958623

        let Some(scene) = scenes.get_mut(scene_handle.id()) else {
            warn!("Could not get scene from gltf from Asset<Scene>");
            continue;
        };

        // Apply all pipes to the scene
        for pipe in prefab.pipeline.iter_mut() {
            pipe.apply(&mut scene.world);
        }
    }
}

/// Applies ScenePipes to the loaded scene `World`
pub struct Prefab {
    /// The path to the asset on the filesystem
    pub target: FabTarget,

    /// Pipes to run on load
    pub pipeline: Vec<Box<dyn PrefabPipe + Send + Sync>>,
}

impl Prefab {
    /// Create a new, prefab based on a scene with no modifications
    pub fn new(target: impl Into<FabTarget>) -> Self {
        Self {
            target: target.into(),
            pipeline: vec![],
        }
    }

    /// Add a step to the prefab's pipeline
    pub fn with_pipe<T: PrefabPipe + Send + Sync + 'static>(mut self, pipe: T) -> Self {
        self.pipeline.push(Box::new(pipe));
        self
    }

    /// Add multiple steps of the same kind to a prefab's pipeline
    pub fn with_pipes<T: PrefabPipe + Send + Sync + 'static>(mut self, pipes: Vec<T>) -> Self {
        for pipe in pipes {
            self.pipeline.push(Box::new(pipe));
        }

        self
    }

    /// Add a **System** as a pipeline step. Internally registers the system to the scene world, runs, and deletes the SystemId entity
    pub fn with_system<M>(
        mut self,
        sys: impl IntoSystem<(), (), M> + Send + Sync + 'static + Copy,
    ) -> Self {
        self = self.with_pipe(Self::system(sys));

        self
    }

    /// Cursed Trait Boxing magic to make a nice API for you UwU
    fn system<M, T: IntoSystem<(), (), M> + Send + Sync + 'static + Copy>(
        a: T,
    ) -> Box<dyn FnMut() -> BoxedSystem + Send + Sync> {
        Box::new(move || Box::new(IntoSystem::into_system(a)) as BoxedSystem)
    }
}

///Used to transform a scene, but avoid Transform as a term - it's already overloaded
pub trait PrefabPipe {
    // Applies the pipe to the entity
    fn apply(&mut self, world: &mut World);
}

impl<T: FnMut() -> BoxedSystem + Send + Sync> PrefabPipe for T {
    fn apply(&mut self, world: &mut World) {
        let sys = self();
        let sys_id = world.register_boxed_system(sys);
        let _ = world.run_system(sys_id);
        world.despawn(sys_id.entity());
        world.flush();
    }
}
<|MERGE_RESOLUTION|>--- conflicted
+++ resolved
@@ -27,14 +27,10 @@
             continue;
         };
 
-<<<<<<< HEAD
         debug!(
             "Found prefab definition for loaded asset: {:?}",
             scene_handle
         );
-=======
-        debug!("Found prefab definition for loaded asset: {:?}", scene_handle);
->>>>>>> b8958623
 
         let Some(scene) = scenes.get_mut(scene_handle.id()) else {
             warn!("Could not get scene from gltf from Asset<Scene>");
