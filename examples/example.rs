--- conflicted
+++ resolved
@@ -5,11 +5,7 @@
     materials::{FabulousMaterialsPlugin, NamedMaterialIndex},
     postfab::{NameCriteria, PostFab, PostfabPipe},
     prefab::{Prefab, PrefabPipe},
-<<<<<<< HEAD
     FabManager, FabTarget, FabulousPlugin, GltfScene, SpawnGltfCmdExt,
-=======
-    FabManager, FabulousPlugin, FabTarget,
->>>>>>> b8958623
 };
 
 fn main() {
@@ -37,7 +33,7 @@
     app.run();
 }
 
-fn setup_scene(mut cmds: Commands, ex: Res<ExampleResource>,) {
+fn setup_scene(mut cmds: Commands, ex: Res<ExampleResource>) {
     //Spawn Camera
     cmds.spawn((
         Camera3dBundle {
